using Microsoft.Extensions.DependencyInjection;
using Microsoft.Extensions.Hosting;
using Microsoft.Extensions.Logging;
using LLMEmpoweredCommandPredictor.PredictorService.Services;
using LLMEmpoweredCommandPredictor.PredictorService.Context;
using LLMEmpoweredCommandPredictor.PredictorService.Configuration;
using LLMEmpoweredCommandPredictor.Protocol.Factory;
<<<<<<< HEAD
using LLMEmpoweredCommandPredictor.Protocol.Adapters;
=======
using LLMEmpoweredCommandPredictor.Protocol.Contracts;
>>>>>>> 7280f438
using LLMEmpoweredCommandPredictor.PredictorCache;

namespace LLMEmpoweredCommandPredictor.PredictorService;

/// <summary>
/// Entry point for the LLM Empowered Command Predictor Background Service.
/// This is a standalone executable that runs independently of PowerShell.
/// </summary>
public class Program
{
    public static async Task Main(string[] args)
    {
        Console.WriteLine("Starting LLM Empowered Command Predictor Service...");

        var host = CreateHostBuilder(args).Build();

        try
        {
            await host.RunAsync();
        }
        catch (Exception ex)
        {
            Console.WriteLine($"Service failed to start: {ex.Message}");
            Environment.Exit(1);
        }
    }

    /// <summary>
    /// Creates and configures the host builder for the background service.
    /// </summary>
    public static IHostBuilder CreateHostBuilder(string[] args) =>
        Host.CreateDefaultBuilder(args)
            .ConfigureServices((hostContext, services) =>
            {
                // Register context providers
                services.AddSingleton<CommandHistoryContextProvider>();
                services.AddSingleton<SessionHistoryContextProvider>();
                
                // Register context manager and configure it
                services.AddSingleton<ContextManager>(serviceProvider =>
                {
                    var logger = serviceProvider.GetRequiredService<ILogger<ContextManager>>();
                    var contextManager = new ContextManager(logger);
                    
                    // Register the global command history provider
                    var historyProvider = serviceProvider.GetRequiredService<CommandHistoryContextProvider>();
                    contextManager.RegisterProvider(historyProvider);
                    
                    // Register the session history provider
                    var sessionHistoryProvider = serviceProvider.GetRequiredService<SessionHistoryContextProvider>();
                    contextManager.RegisterProvider(sessionHistoryProvider);
                    
                    return contextManager;
                });

                // Configure Azure OpenAI settings (can be overridden by environment variables)
                var azureOpenAIConfig = new AzureOpenAIConfiguration
                {
                    Endpoint = Environment.GetEnvironmentVariable("AZURE_OPENAI_ENDPOINT") ?? "https://yongyu-chatgpt-test1.openai.azure.com/",
                    DeploymentName = Environment.GetEnvironmentVariable("AZURE_OPENAI_DEPLOYMENT") ?? "gtp-4.1",
                    ApiKey = Environment.GetEnvironmentVariable("AZURE_OPENAI_KEY") ?? string.Empty
                };

                // Configure prompt template settings
                var promptConfig = new PromptConfiguration
                {
                    TemplatePath = Path.GetFullPath(Path.Combine(
                        AppDomain.CurrentDomain.BaseDirectory,
                        "..", "..", "..", "..", "Prompt", "LLMSuggestionPromptTemplateV1.txt"))
                };

                // Register Azure OpenAI service if configuration is valid
                if (azureOpenAIConfig.IsValid())
                {
                    services.AddSingleton(provider =>
                        new AzureOpenAIService(
                            provider.GetRequiredService<ILogger<AzureOpenAIService>>(),
                            azureOpenAIConfig.Endpoint,
                            azureOpenAIConfig.DeploymentName,
                            azureOpenAIConfig.ApiKey));
                }
                else
                {
                    Console.WriteLine("Azure OpenAI configuration not provided. Set AZURE_OPENAI_ENDPOINT and AZURE_OPENAI_DEPLOYMENT environment variables to enable LLM features.");
                }

                // Register prompt template service if template exists
                if (promptConfig.IsValid())
                {
                    services.AddSingleton(provider =>
                        new PromptTemplateService(
                            provider.GetRequiredService<ILogger<PromptTemplateService>>(),
                            promptConfig.TemplatePath));
                }
                else
                {
                    Console.WriteLine($"Prompt template not found at: {promptConfig.TemplatePath}");
                }
                
<<<<<<< HEAD
                // Register Cache services
                services.AddSingleton<InMemoryCache>();
                services.AddSingleton<CacheKeyGenerator>();
                
                // Register Protocol server backend
                services.AddSingleton<IServiceBackend, PredictorServiceBackend>();
                
                // Register cache adapter services
                services.AddSingleton(provider =>
                {
                    var cache = provider.GetRequiredService<InMemoryCache>();
                    var keyGenerator = provider.GetRequiredService<CacheKeyGenerator>();
                    return new CacheServiceAdapter(cache, keyGenerator);
                });
                
                services.AddSingleton(provider =>
                {
                    var keyGenerator = provider.GetRequiredService<CacheKeyGenerator>();
                    var backend = provider.GetRequiredService<IServiceBackend>();
                    var cache = provider.GetRequiredService<CacheServiceAdapter>();
                    
                    return new CachedServiceBridge(backend, cache, new CacheKeyGeneratorAdapter(keyGenerator));
=======
                // Register Cache services with cache-specific file logging
                services.AddSingleton<InMemoryCache>(provider =>
                {
                    // Use cache-specific file logger
                    var logger = ConsoleLoggerFactory.CreateCacheLogger<InMemoryCache>();
                    var cache = new InMemoryCache(new CacheConfiguration(), logger);
                    
                    // Force cache initialization by requesting it (this ensures the constructor runs)
                    logger.LogInformation("Cache service registered and initialized");
                    
                    return cache;
                });
                services.AddSingleton<CacheKeyGenerator>(provider =>
                {
                    // Use cache-specific file logger
                    var logger = ConsoleLoggerFactory.CreateCacheLogger<CacheKeyGenerator>();
                    return new CacheKeyGenerator(logger);
                });
                
                // Register PredictorServiceBackend directly as ISuggestionService
                services.AddSingleton<ISuggestionService>(provider =>
                {
                    // Use shared file logger for backend
                    var logger = ConsoleLoggerFactory.CreateInfoLogger<PredictorServiceBackend>();
                    var contextManager = provider.GetRequiredService<ContextManager>();
                    var cache = provider.GetRequiredService<InMemoryCache>();
                    var keyGenerator = provider.GetRequiredService<CacheKeyGenerator>();
                    var azureOpenAI = provider.GetService<AzureOpenAIService>();
                    var promptTemplate = provider.GetService<PromptTemplateService>();
                    
                    return new PredictorServiceBackend(logger, contextManager, cache, keyGenerator, azureOpenAI, promptTemplate);
>>>>>>> 7280f438
                });
                
                services.AddHostedService<ProtocolServerHost>();
                
                // Register the background service
                services.AddHostedService<PredictorBackgroundService>();
                
                // Configure logging
                services.AddLogging(builder =>
                {
                    builder.AddConsole();
                    builder.SetMinimumLevel(LogLevel.Information);
                });
            })
            .UseConsoleLifetime();
}
<|MERGE_RESOLUTION|>--- conflicted
+++ resolved
@@ -1,183 +1,144 @@
-using Microsoft.Extensions.DependencyInjection;
-using Microsoft.Extensions.Hosting;
-using Microsoft.Extensions.Logging;
-using LLMEmpoweredCommandPredictor.PredictorService.Services;
-using LLMEmpoweredCommandPredictor.PredictorService.Context;
-using LLMEmpoweredCommandPredictor.PredictorService.Configuration;
-using LLMEmpoweredCommandPredictor.Protocol.Factory;
-<<<<<<< HEAD
-using LLMEmpoweredCommandPredictor.Protocol.Adapters;
-=======
-using LLMEmpoweredCommandPredictor.Protocol.Contracts;
->>>>>>> 7280f438
-using LLMEmpoweredCommandPredictor.PredictorCache;
-
-namespace LLMEmpoweredCommandPredictor.PredictorService;
-
-/// <summary>
-/// Entry point for the LLM Empowered Command Predictor Background Service.
-/// This is a standalone executable that runs independently of PowerShell.
-/// </summary>
-public class Program
-{
-    public static async Task Main(string[] args)
-    {
-        Console.WriteLine("Starting LLM Empowered Command Predictor Service...");
-
-        var host = CreateHostBuilder(args).Build();
-
-        try
-        {
-            await host.RunAsync();
-        }
-        catch (Exception ex)
-        {
-            Console.WriteLine($"Service failed to start: {ex.Message}");
-            Environment.Exit(1);
-        }
-    }
-
-    /// <summary>
-    /// Creates and configures the host builder for the background service.
-    /// </summary>
-    public static IHostBuilder CreateHostBuilder(string[] args) =>
-        Host.CreateDefaultBuilder(args)
-            .ConfigureServices((hostContext, services) =>
-            {
-                // Register context providers
-                services.AddSingleton<CommandHistoryContextProvider>();
-                services.AddSingleton<SessionHistoryContextProvider>();
-                
-                // Register context manager and configure it
-                services.AddSingleton<ContextManager>(serviceProvider =>
-                {
-                    var logger = serviceProvider.GetRequiredService<ILogger<ContextManager>>();
-                    var contextManager = new ContextManager(logger);
-                    
-                    // Register the global command history provider
-                    var historyProvider = serviceProvider.GetRequiredService<CommandHistoryContextProvider>();
-                    contextManager.RegisterProvider(historyProvider);
-                    
-                    // Register the session history provider
-                    var sessionHistoryProvider = serviceProvider.GetRequiredService<SessionHistoryContextProvider>();
-                    contextManager.RegisterProvider(sessionHistoryProvider);
-                    
-                    return contextManager;
-                });
-
-                // Configure Azure OpenAI settings (can be overridden by environment variables)
-                var azureOpenAIConfig = new AzureOpenAIConfiguration
-                {
-                    Endpoint = Environment.GetEnvironmentVariable("AZURE_OPENAI_ENDPOINT") ?? "https://yongyu-chatgpt-test1.openai.azure.com/",
-                    DeploymentName = Environment.GetEnvironmentVariable("AZURE_OPENAI_DEPLOYMENT") ?? "gtp-4.1",
-                    ApiKey = Environment.GetEnvironmentVariable("AZURE_OPENAI_KEY") ?? string.Empty
-                };
-
-                // Configure prompt template settings
-                var promptConfig = new PromptConfiguration
-                {
-                    TemplatePath = Path.GetFullPath(Path.Combine(
-                        AppDomain.CurrentDomain.BaseDirectory,
-                        "..", "..", "..", "..", "Prompt", "LLMSuggestionPromptTemplateV1.txt"))
-                };
-
-                // Register Azure OpenAI service if configuration is valid
-                if (azureOpenAIConfig.IsValid())
-                {
-                    services.AddSingleton(provider =>
-                        new AzureOpenAIService(
-                            provider.GetRequiredService<ILogger<AzureOpenAIService>>(),
-                            azureOpenAIConfig.Endpoint,
-                            azureOpenAIConfig.DeploymentName,
-                            azureOpenAIConfig.ApiKey));
-                }
-                else
-                {
-                    Console.WriteLine("Azure OpenAI configuration not provided. Set AZURE_OPENAI_ENDPOINT and AZURE_OPENAI_DEPLOYMENT environment variables to enable LLM features.");
-                }
-
-                // Register prompt template service if template exists
-                if (promptConfig.IsValid())
-                {
-                    services.AddSingleton(provider =>
-                        new PromptTemplateService(
-                            provider.GetRequiredService<ILogger<PromptTemplateService>>(),
-                            promptConfig.TemplatePath));
-                }
-                else
-                {
-                    Console.WriteLine($"Prompt template not found at: {promptConfig.TemplatePath}");
-                }
-                
-<<<<<<< HEAD
-                // Register Cache services
-                services.AddSingleton<InMemoryCache>();
-                services.AddSingleton<CacheKeyGenerator>();
-                
-                // Register Protocol server backend
-                services.AddSingleton<IServiceBackend, PredictorServiceBackend>();
-                
-                // Register cache adapter services
-                services.AddSingleton(provider =>
-                {
-                    var cache = provider.GetRequiredService<InMemoryCache>();
-                    var keyGenerator = provider.GetRequiredService<CacheKeyGenerator>();
-                    return new CacheServiceAdapter(cache, keyGenerator);
-                });
-                
-                services.AddSingleton(provider =>
-                {
-                    var keyGenerator = provider.GetRequiredService<CacheKeyGenerator>();
-                    var backend = provider.GetRequiredService<IServiceBackend>();
-                    var cache = provider.GetRequiredService<CacheServiceAdapter>();
-                    
-                    return new CachedServiceBridge(backend, cache, new CacheKeyGeneratorAdapter(keyGenerator));
-=======
-                // Register Cache services with cache-specific file logging
-                services.AddSingleton<InMemoryCache>(provider =>
-                {
-                    // Use cache-specific file logger
-                    var logger = ConsoleLoggerFactory.CreateCacheLogger<InMemoryCache>();
-                    var cache = new InMemoryCache(new CacheConfiguration(), logger);
-                    
-                    // Force cache initialization by requesting it (this ensures the constructor runs)
-                    logger.LogInformation("Cache service registered and initialized");
-                    
-                    return cache;
-                });
-                services.AddSingleton<CacheKeyGenerator>(provider =>
-                {
-                    // Use cache-specific file logger
-                    var logger = ConsoleLoggerFactory.CreateCacheLogger<CacheKeyGenerator>();
-                    return new CacheKeyGenerator(logger);
-                });
-                
-                // Register PredictorServiceBackend directly as ISuggestionService
-                services.AddSingleton<ISuggestionService>(provider =>
-                {
-                    // Use shared file logger for backend
-                    var logger = ConsoleLoggerFactory.CreateInfoLogger<PredictorServiceBackend>();
-                    var contextManager = provider.GetRequiredService<ContextManager>();
-                    var cache = provider.GetRequiredService<InMemoryCache>();
-                    var keyGenerator = provider.GetRequiredService<CacheKeyGenerator>();
-                    var azureOpenAI = provider.GetService<AzureOpenAIService>();
-                    var promptTemplate = provider.GetService<PromptTemplateService>();
-                    
-                    return new PredictorServiceBackend(logger, contextManager, cache, keyGenerator, azureOpenAI, promptTemplate);
->>>>>>> 7280f438
-                });
-                
-                services.AddHostedService<ProtocolServerHost>();
-                
-                // Register the background service
-                services.AddHostedService<PredictorBackgroundService>();
-                
-                // Configure logging
-                services.AddLogging(builder =>
-                {
-                    builder.AddConsole();
-                    builder.SetMinimumLevel(LogLevel.Information);
-                });
-            })
-            .UseConsoleLifetime();
-}
+using Microsoft.Extensions.DependencyInjection;
+using Microsoft.Extensions.Hosting;
+using Microsoft.Extensions.Logging;
+using LLMEmpoweredCommandPredictor.PredictorService.Services;
+using LLMEmpoweredCommandPredictor.PredictorService.Context;
+using LLMEmpoweredCommandPredictor.PredictorService.Configuration;
+using LLMEmpoweredCommandPredictor.Protocol.Factory;
+using LLMEmpoweredCommandPredictor.Protocol.Contracts;
+using LLMEmpoweredCommandPredictor.PredictorCache;
+
+namespace LLMEmpoweredCommandPredictor.PredictorService;
+
+/// <summary>
+/// Entry point for the LLM Empowered Command Predictor Background Service.
+/// This is a standalone executable that runs independently of PowerShell.
+/// </summary>
+public class Program
+{
+    public static async Task Main(string[] args)
+    {
+        Console.WriteLine("Starting LLM Empowered Command Predictor Service...");
+
+        var host = CreateHostBuilder(args).Build();
+        try
+        {
+            await host.RunAsync();
+        }
+        catch (Exception ex)
+        {
+            Console.WriteLine($"Service failed to start: {ex.Message}");
+            Environment.Exit(1);
+        }
+    }
+
+    /// <summary>
+    /// Creates and configures the host builder for the background service.
+    /// </summary>
+    public static IHostBuilder CreateHostBuilder(string[] args)
+    {
+        return Host.CreateDefaultBuilder(args)
+            .ConfigureServices((hostContext, services) =>
+            {
+                // Register context providers
+                services.AddSingleton<CommandHistoryContextProvider>();
+                services.AddSingleton<SessionHistoryContextProvider>();
+
+                // Register context manager and configure it
+                services.AddSingleton<ContextManager>(serviceProvider =>
+                {
+                    var logger = serviceProvider.GetRequiredService<ILogger<ContextManager>>();
+                    var contextManager = new ContextManager(logger);
+
+                    // Register the global command history provider
+                    var historyProvider = serviceProvider.GetRequiredService<CommandHistoryContextProvider>();
+                    contextManager.RegisterProvider(historyProvider);
+
+                    // Register the session history provider
+                    var sessionHistoryProvider = serviceProvider.GetRequiredService<SessionHistoryContextProvider>();
+                    contextManager.RegisterProvider(sessionHistoryProvider);
+
+                    return contextManager;
+                });
+
+                // Configure Azure OpenAI settings (can be overridden by environment variables)
+                var azureOpenAIConfig = new AzureOpenAIConfiguration
+                {
+                    Endpoint = Environment.GetEnvironmentVariable("AZURE_OPENAI_ENDPOINT") ?? "https://yongyu-chatgpt-test1.openai.azure.com/",
+                    DeploymentName = Environment.GetEnvironmentVariable("AZURE_OPENAI_DEPLOYMENT") ?? "gtp-4.1",
+                    ApiKey = Environment.GetEnvironmentVariable("AZURE_OPENAI_KEY") ?? string.Empty
+                };
+
+                // Configure prompt template settings
+                var promptConfig = new PromptConfiguration
+                {
+                    TemplatePath = Path.GetFullPath(Path.Combine(
+                        AppDomain.CurrentDomain.BaseDirectory,
+                        "..", "..", "..", "..", "Prompt", "LLMSuggestionPromptTemplateV1.txt"))
+                };
+
+                // Register Azure OpenAI service if configuration is valid
+                if (azureOpenAIConfig.IsValid())
+                {
+                    services.AddSingleton(provider =>
+                        new AzureOpenAIService(
+                            provider.GetRequiredService<ILogger<AzureOpenAIService>>(),
+                            azureOpenAIConfig.Endpoint,
+                            azureOpenAIConfig.DeploymentName,
+                            azureOpenAIConfig.ApiKey));
+                }
+                else
+                {
+                    Console.WriteLine("Azure OpenAI configuration not provided. Set AZURE_OPENAI_ENDPOINT and AZURE_OPENAI_DEPLOYMENT environment variables to enable LLM features.");
+                }
+
+                // Register prompt template service if template exists
+                if (promptConfig.IsValid())
+                {
+                    services.AddSingleton(provider =>
+                        new PromptTemplateService(
+                            provider.GetRequiredService<ILogger<PromptTemplateService>>(),
+                            promptConfig.TemplatePath));
+                }
+                else
+                {
+                    Console.WriteLine($"Prompt template not found at: {promptConfig.TemplatePath}");
+                }
+
+                // Register Cache services with cache-specific file logging
+                services.AddSingleton<InMemoryCache>(provider =>
+                {
+                    var logger = ConsoleLoggerFactory.CreateCacheLogger<InMemoryCache>();
+                    var cache = new InMemoryCache(new CacheConfiguration(), logger);
+                    logger.LogInformation("Cache service registered and initialized");
+                    return cache;
+                });
+                services.AddSingleton<CacheKeyGenerator>(provider =>
+                {
+                    var logger = ConsoleLoggerFactory.CreateCacheLogger<CacheKeyGenerator>();
+                    return new CacheKeyGenerator(logger);
+                });
+
+                // Register PredictorServiceBackend directly as ISuggestionService
+                services.AddSingleton<ISuggestionService>(provider =>
+                {
+                    var logger = ConsoleLoggerFactory.CreateInfoLogger<PredictorServiceBackend>();
+                    var contextManager = provider.GetRequiredService<ContextManager>();
+                    var cache = provider.GetRequiredService<InMemoryCache>();
+                    var keyGenerator = provider.GetRequiredService<CacheKeyGenerator>();
+                    var azureOpenAI = provider.GetService<AzureOpenAIService>();
+                    var promptTemplate = provider.GetService<PromptTemplateService>();
+                    return new PredictorServiceBackend(logger, contextManager, cache, keyGenerator, azureOpenAI, promptTemplate);
+                });
+
+                services.AddHostedService<ProtocolServerHost>();
+                services.AddHostedService<PredictorBackgroundService>();
+                services.AddLogging(builder =>
+                {
+                    builder.AddConsole();
+                    builder.SetMinimumLevel(LogLevel.Information);
+                });
+            })
+            .UseConsoleLifetime();
+    }
+}