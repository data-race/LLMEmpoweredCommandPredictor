using Microsoft.Extensions.DependencyInjection;
using Microsoft.Extensions.Hosting;
using Microsoft.Extensions.Logging;
using LLMEmpoweredCommandPredictor.PredictorService.Services;
using LLMEmpoweredCommandPredictor.PredictorService.Context;
using LLMEmpoweredCommandPredictor.PredictorService.Configuration;
using LLMEmpoweredCommandPredictor.Protocol.Factory;
using LLMEmpoweredCommandPredictor.Protocol.Contracts;
using LLMEmpoweredCommandPredictor.PredictorCache;

namespace LLMEmpoweredCommandPredictor.PredictorService;

/// <summary>
/// Entry point for the LLM Empowered Command Predictor Background Service.
/// This is a standalone executable that runs independently of PowerShell.
/// </summary>
public class Program
{
    public static async Task Main(string[] args)
    {
        Console.WriteLine("Starting LLM Empowered Command Predictor Service...");

        var host = CreateHostBuilder(args).Build();
        try
        {
            await host.RunAsync();
        }
        catch (Exception ex)
        {
            Console.WriteLine($"Service failed to start: {ex.Message}");
            Environment.Exit(1);
        }
    }

    /// <summary>
    /// Creates and configures the host builder for the background service.
    /// </summary>
    public static IHostBuilder CreateHostBuilder(string[] args)
    {
        return Host.CreateDefaultBuilder(args)
            .ConfigureServices((hostContext, services) =>
            {
                // Register context providers
                services.AddSingleton<CommandHistoryContextProvider>();
                services.AddSingleton<SessionHistoryContextProvider>();

                // Register context manager and configure it
                services.AddSingleton<ContextManager>(serviceProvider =>
                {
                    var logger = serviceProvider.GetRequiredService<ILogger<ContextManager>>();
                    var contextManager = new ContextManager(logger);

                    // Register the global command history provider
                    var historyProvider = serviceProvider.GetRequiredService<CommandHistoryContextProvider>();
                    contextManager.RegisterProvider(historyProvider);

                    // Register the session history provider
                    var sessionHistoryProvider = serviceProvider.GetRequiredService<SessionHistoryContextProvider>();
                    contextManager.RegisterProvider(sessionHistoryProvider);

                    return contextManager;
                });

                // Configure Azure OpenAI settings (can be overridden by environment variables)
                var azureOpenAIConfig = new AzureOpenAIConfiguration
                {
                    Endpoint = Environment.GetEnvironmentVariable("AZURE_OPENAI_ENDPOINT") ?? "https://yongyu-chatgpt-test1.openai.azure.com/",
                    DeploymentName = Environment.GetEnvironmentVariable("AZURE_OPENAI_DEPLOYMENT") ?? "gtp-4.1",
                    ApiKey = Environment.GetEnvironmentVariable("AZURE_OPENAI_KEY") ?? string.Empty
                };

                // Configure prompt template settings
                var promptConfig = new PromptConfiguration
                {
                    TemplatePath = Path.GetFullPath(Path.Combine(
                        AppDomain.CurrentDomain.BaseDirectory,
                        "..", "..", "..", "..", "Prompt", "LLMSuggestionPromptTemplateV1.txt"))
                };

                // Register Azure OpenAI service if configuration is valid
                if (azureOpenAIConfig.IsValid())
                {
                    services.AddSingleton(provider =>
                        new AzureOpenAIService(
                            provider.GetRequiredService<ILogger<AzureOpenAIService>>(),
                            azureOpenAIConfig.Endpoint,
                            azureOpenAIConfig.DeploymentName,
                            azureOpenAIConfig.ApiKey));
                }
                else
                {
                    Console.WriteLine("Azure OpenAI configuration not provided. Set AZURE_OPENAI_ENDPOINT and AZURE_OPENAI_DEPLOYMENT environment variables to enable LLM features.");
                }

                // Register prompt template service if template exists
                if (promptConfig.IsValid())
                {
                    services.AddSingleton(provider =>
                        new PromptTemplateService(
                            provider.GetRequiredService<ILogger<PromptTemplateService>>(),
                            promptConfig.TemplatePath));
                }
                else
                {
                    Console.WriteLine($"Prompt template not found at: {promptConfig.TemplatePath}");
                }

                // Register Cache services with cache-specific file logging
                services.AddSingleton<InMemoryCache>(provider =>
                {
                    var logger = ConsoleLoggerFactory.CreateCacheLogger<InMemoryCache>();
                    var cache = new InMemoryCache(new CacheConfiguration(), logger);
                    
                    // Initialize cache synchronously to ensure it's ready before service starts
                    try
                    {
                        cache.EnsureInitializedAsync().Wait();
                        logger.LogInformation("Cache service registered and initialized synchronously");
                    }
                    catch (Exception ex)
                    {
                        logger.LogError(ex, "Failed to initialize cache during service startup");
                    }
                    
                    return cache;
                });
                services.AddSingleton<CacheKeyGenerator>(provider =>
                {
                    var logger = ConsoleLoggerFactory.CreateCacheLogger<CacheKeyGenerator>();
                    return new CacheKeyGenerator(logger);
                });
<<<<<<< HEAD

                // Register PredictorServiceBackend directly as ISuggestionService
                services.AddSingleton<ISuggestionService>(provider =>
                {
=======
                
                // Register PredictorServiceBackend directly as ISuggestionService for IPC
                // This creates the correct architecture: IPC -> PredictorServiceBackend -> Cache
                services.AddSingleton<ISuggestionService>(provider =>
                {
                    // Use shared file logger for backend
>>>>>>> 27391584
                    var logger = ConsoleLoggerFactory.CreateInfoLogger<PredictorServiceBackend>();
                    var contextManager = provider.GetRequiredService<ContextManager>();
                    var cache = provider.GetRequiredService<InMemoryCache>();
                    var keyGenerator = provider.GetRequiredService<CacheKeyGenerator>();
                    var azureOpenAI = provider.GetService<AzureOpenAIService>();
                    var promptTemplate = provider.GetService<PromptTemplateService>();
                    return new PredictorServiceBackend(logger, contextManager, cache, keyGenerator, azureOpenAI, promptTemplate);
                });
<<<<<<< HEAD

=======
                
>>>>>>> 27391584
                services.AddHostedService<ProtocolServerHost>();
                services.AddHostedService<PredictorBackgroundService>();
                services.AddLogging(builder =>
                {
                    builder.AddConsole();
                    builder.SetMinimumLevel(LogLevel.Information);
                });
            })
            .UseConsoleLifetime();
    }
}
<|MERGE_RESOLUTION|>--- conflicted
+++ resolved
@@ -1,168 +1,145 @@
-using Microsoft.Extensions.DependencyInjection;
-using Microsoft.Extensions.Hosting;
-using Microsoft.Extensions.Logging;
-using LLMEmpoweredCommandPredictor.PredictorService.Services;
-using LLMEmpoweredCommandPredictor.PredictorService.Context;
-using LLMEmpoweredCommandPredictor.PredictorService.Configuration;
-using LLMEmpoweredCommandPredictor.Protocol.Factory;
-using LLMEmpoweredCommandPredictor.Protocol.Contracts;
-using LLMEmpoweredCommandPredictor.PredictorCache;
-
-namespace LLMEmpoweredCommandPredictor.PredictorService;
-
-/// <summary>
-/// Entry point for the LLM Empowered Command Predictor Background Service.
-/// This is a standalone executable that runs independently of PowerShell.
-/// </summary>
-public class Program
-{
-    public static async Task Main(string[] args)
-    {
-        Console.WriteLine("Starting LLM Empowered Command Predictor Service...");
-
-        var host = CreateHostBuilder(args).Build();
-        try
-        {
-            await host.RunAsync();
-        }
-        catch (Exception ex)
-        {
-            Console.WriteLine($"Service failed to start: {ex.Message}");
-            Environment.Exit(1);
-        }
-    }
-
-    /// <summary>
-    /// Creates and configures the host builder for the background service.
-    /// </summary>
-    public static IHostBuilder CreateHostBuilder(string[] args)
-    {
-        return Host.CreateDefaultBuilder(args)
-            .ConfigureServices((hostContext, services) =>
-            {
-                // Register context providers
-                services.AddSingleton<CommandHistoryContextProvider>();
-                services.AddSingleton<SessionHistoryContextProvider>();
-
-                // Register context manager and configure it
-                services.AddSingleton<ContextManager>(serviceProvider =>
-                {
-                    var logger = serviceProvider.GetRequiredService<ILogger<ContextManager>>();
-                    var contextManager = new ContextManager(logger);
-
-                    // Register the global command history provider
-                    var historyProvider = serviceProvider.GetRequiredService<CommandHistoryContextProvider>();
-                    contextManager.RegisterProvider(historyProvider);
-
-                    // Register the session history provider
-                    var sessionHistoryProvider = serviceProvider.GetRequiredService<SessionHistoryContextProvider>();
-                    contextManager.RegisterProvider(sessionHistoryProvider);
-
-                    return contextManager;
-                });
-
-                // Configure Azure OpenAI settings (can be overridden by environment variables)
-                var azureOpenAIConfig = new AzureOpenAIConfiguration
-                {
-                    Endpoint = Environment.GetEnvironmentVariable("AZURE_OPENAI_ENDPOINT") ?? "https://yongyu-chatgpt-test1.openai.azure.com/",
-                    DeploymentName = Environment.GetEnvironmentVariable("AZURE_OPENAI_DEPLOYMENT") ?? "gtp-4.1",
-                    ApiKey = Environment.GetEnvironmentVariable("AZURE_OPENAI_KEY") ?? string.Empty
-                };
-
-                // Configure prompt template settings
-                var promptConfig = new PromptConfiguration
-                {
-                    TemplatePath = Path.GetFullPath(Path.Combine(
-                        AppDomain.CurrentDomain.BaseDirectory,
-                        "..", "..", "..", "..", "Prompt", "LLMSuggestionPromptTemplateV1.txt"))
-                };
-
-                // Register Azure OpenAI service if configuration is valid
-                if (azureOpenAIConfig.IsValid())
-                {
-                    services.AddSingleton(provider =>
-                        new AzureOpenAIService(
-                            provider.GetRequiredService<ILogger<AzureOpenAIService>>(),
-                            azureOpenAIConfig.Endpoint,
-                            azureOpenAIConfig.DeploymentName,
-                            azureOpenAIConfig.ApiKey));
-                }
-                else
-                {
-                    Console.WriteLine("Azure OpenAI configuration not provided. Set AZURE_OPENAI_ENDPOINT and AZURE_OPENAI_DEPLOYMENT environment variables to enable LLM features.");
-                }
-
-                // Register prompt template service if template exists
-                if (promptConfig.IsValid())
-                {
-                    services.AddSingleton(provider =>
-                        new PromptTemplateService(
-                            provider.GetRequiredService<ILogger<PromptTemplateService>>(),
-                            promptConfig.TemplatePath));
-                }
-                else
-                {
-                    Console.WriteLine($"Prompt template not found at: {promptConfig.TemplatePath}");
-                }
-
-                // Register Cache services with cache-specific file logging
-                services.AddSingleton<InMemoryCache>(provider =>
-                {
-                    var logger = ConsoleLoggerFactory.CreateCacheLogger<InMemoryCache>();
-                    var cache = new InMemoryCache(new CacheConfiguration(), logger);
-                    
-                    // Initialize cache synchronously to ensure it's ready before service starts
-                    try
-                    {
-                        cache.EnsureInitializedAsync().Wait();
-                        logger.LogInformation("Cache service registered and initialized synchronously");
-                    }
-                    catch (Exception ex)
-                    {
-                        logger.LogError(ex, "Failed to initialize cache during service startup");
-                    }
-                    
-                    return cache;
-                });
-                services.AddSingleton<CacheKeyGenerator>(provider =>
-                {
-                    var logger = ConsoleLoggerFactory.CreateCacheLogger<CacheKeyGenerator>();
-                    return new CacheKeyGenerator(logger);
-                });
-<<<<<<< HEAD
-
-                // Register PredictorServiceBackend directly as ISuggestionService
-                services.AddSingleton<ISuggestionService>(provider =>
-                {
-=======
-                
-                // Register PredictorServiceBackend directly as ISuggestionService for IPC
-                // This creates the correct architecture: IPC -> PredictorServiceBackend -> Cache
-                services.AddSingleton<ISuggestionService>(provider =>
-                {
-                    // Use shared file logger for backend
->>>>>>> 27391584
-                    var logger = ConsoleLoggerFactory.CreateInfoLogger<PredictorServiceBackend>();
-                    var contextManager = provider.GetRequiredService<ContextManager>();
-                    var cache = provider.GetRequiredService<InMemoryCache>();
-                    var keyGenerator = provider.GetRequiredService<CacheKeyGenerator>();
-                    var azureOpenAI = provider.GetService<AzureOpenAIService>();
-                    var promptTemplate = provider.GetService<PromptTemplateService>();
-                    return new PredictorServiceBackend(logger, contextManager, cache, keyGenerator, azureOpenAI, promptTemplate);
-                });
-<<<<<<< HEAD
-
-=======
-                
->>>>>>> 27391584
-                services.AddHostedService<ProtocolServerHost>();
-                services.AddHostedService<PredictorBackgroundService>();
-                services.AddLogging(builder =>
-                {
-                    builder.AddConsole();
-                    builder.SetMinimumLevel(LogLevel.Information);
-                });
-            })
-            .UseConsoleLifetime();
-    }
-}
+using Microsoft.Extensions.DependencyInjection;
+using Microsoft.Extensions.Hosting;
+using Microsoft.Extensions.Logging;
+using LLMEmpoweredCommandPredictor.PredictorService.Services;
+using LLMEmpoweredCommandPredictor.PredictorService.Context;
+using LLMEmpoweredCommandPredictor.PredictorService.Configuration;
+using LLMEmpoweredCommandPredictor.Protocol.Factory;
+using LLMEmpoweredCommandPredictor.Protocol.Contracts;
+using LLMEmpoweredCommandPredictor.PredictorCache;
+
+namespace LLMEmpoweredCommandPredictor.PredictorService;
+
+/// <summary>
+/// Entry point for the LLM Empowered Command Predictor Background Service.
+/// This is a standalone executable that runs independently of PowerShell.
+/// </summary>
+public class Program
+{
+    public static async Task Main(string[] args)
+    {
+        Console.WriteLine("Starting LLM Empowered Command Predictor Service...");
+
+        var host = CreateHostBuilder(args).Build();
+        try
+        {
+            await host.RunAsync();
+        }
+        catch (Exception ex)
+        {
+            Console.WriteLine($"Service failed to start: {ex.Message}");
+            Environment.Exit(1);
+        }
+    }
+
+    /// <summary>
+    /// Creates and configures the host builder for the background service.
+    /// </summary>
+    public static IHostBuilder CreateHostBuilder(string[] args)
+    {
+        return Host.CreateDefaultBuilder(args)
+            .ConfigureServices((hostContext, services) =>
+            {
+                // Register context providers
+                services.AddSingleton<CommandHistoryContextProvider>();
+                services.AddSingleton<SessionHistoryContextProvider>();
+
+                // Register context manager and configure it
+                services.AddSingleton<ContextManager>(serviceProvider =>
+                {
+                    var logger = serviceProvider.GetRequiredService<ILogger<ContextManager>>();
+                    var contextManager = new ContextManager(logger);
+
+                    // Register the global command history provider
+                    var historyProvider = serviceProvider.GetRequiredService<CommandHistoryContextProvider>();
+                    contextManager.RegisterProvider(historyProvider);
+
+                    // Register the session history provider
+                    var sessionHistoryProvider = serviceProvider.GetRequiredService<SessionHistoryContextProvider>();
+                    contextManager.RegisterProvider(sessionHistoryProvider);
+
+                    return contextManager;
+                });
+
+                // Configure Azure OpenAI settings (can be overridden by environment variables)
+                var azureOpenAIConfig = new AzureOpenAIConfiguration
+                {
+                    Endpoint = Environment.GetEnvironmentVariable("AZURE_OPENAI_ENDPOINT") ?? "https://yongyu-chatgpt-test1.openai.azure.com/",
+                    DeploymentName = Environment.GetEnvironmentVariable("AZURE_OPENAI_DEPLOYMENT") ?? "gtp-4.1",
+                    ApiKey = Environment.GetEnvironmentVariable("AZURE_OPENAI_KEY") ?? string.Empty
+                };
+
+                // Configure prompt template settings
+                var promptConfig = new PromptConfiguration
+                {
+                    TemplatePath = Path.GetFullPath(Path.Combine(
+                        AppDomain.CurrentDomain.BaseDirectory,
+                        "..", "..", "..", "..", "Prompt", "LLMSuggestionPromptTemplateV1.txt"))
+                };
+
+                // Register Azure OpenAI service if configuration is valid
+                if (azureOpenAIConfig.IsValid())
+                {
+                    services.AddSingleton(provider =>
+                        new AzureOpenAIService(
+                            provider.GetRequiredService<ILogger<AzureOpenAIService>>(),
+                            azureOpenAIConfig.Endpoint,
+                            azureOpenAIConfig.DeploymentName,
+                            azureOpenAIConfig.ApiKey));
+                }
+                else
+                {
+                    Console.WriteLine("Azure OpenAI configuration not provided. Set AZURE_OPENAI_ENDPOINT and AZURE_OPENAI_DEPLOYMENT environment variables to enable LLM features.");
+                }
+
+                // Register prompt template service if template exists
+                if (promptConfig.IsValid())
+                {
+                    services.AddSingleton(provider =>
+                        new PromptTemplateService(
+                            provider.GetRequiredService<ILogger<PromptTemplateService>>(),
+                            promptConfig.TemplatePath));
+                }
+                else
+                {
+                    Console.WriteLine($"Prompt template not found at: {promptConfig.TemplatePath}");
+                }
+
+                // Register Cache services
+                services.AddSingleton<InMemoryCache>(provider =>
+                {
+                    var cache = new InMemoryCache(new CacheConfiguration());
+                    Console.WriteLine("Cache service registered successfully");
+                    return cache;
+                });
+                services.AddSingleton<CacheKeyGenerator>(provider =>
+                {
+                    var logger = new ConsoleLogger<CacheKeyGenerator>(LogLevel.Debug, "LLMCommandPredictor_Cache.log");
+                    return new CacheKeyGenerator(logger);
+                });
+
+                // Register PredictorServiceBackend directly as ISuggestionService for IPC
+                // This creates the correct architecture: IPC -> PredictorServiceBackend -> Cache
+                services.AddSingleton<ISuggestionService>(provider =>
+                {
+                    // Use shared file logger for backend
+                    var logger = new ConsoleLogger<PredictorServiceBackend>(LogLevel.Information);
+                    var contextManager = provider.GetRequiredService<ContextManager>();
+                    var cache = provider.GetRequiredService<InMemoryCache>();
+                    var keyGenerator = provider.GetRequiredService<CacheKeyGenerator>();
+                    var azureOpenAI = provider.GetService<AzureOpenAIService>();
+                    var promptTemplate = provider.GetService<PromptTemplateService>();
+                    return new PredictorServiceBackend(logger, contextManager, cache, keyGenerator, azureOpenAI, promptTemplate);
+                });
+
+                services.AddHostedService<ProtocolServerHost>();
+                services.AddHostedService<PredictorBackgroundService>();
+                services.AddLogging(builder =>
+                {
+                    builder.AddConsole();
+                    builder.SetMinimumLevel(LogLevel.Information);
+                });
+            })
+            .UseConsoleLifetime();
+    }
+}