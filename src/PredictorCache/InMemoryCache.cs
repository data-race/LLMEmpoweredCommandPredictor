--- conflicted
+++ resolved
@@ -2,31 +2,33 @@
 using System.Collections.Concurrent;
 using System.Collections.Generic;
 using System.Linq;
+using System.Management.Automation.Subsystem.Prediction;
 using System.Threading;
 using System.Threading.Tasks;
-using Microsoft.Extensions.Logging;
 
 namespace LLMEmpoweredCommandPredictor.PredictorCache;
 
+
+
 /// <summary>
-/// High-performance in-memory cache implementation with prefix-based storage and LRU eviction.
+/// High-performance in-memory cache implementation with LRU eviction and TTL expiration.
 /// Thread-safe and optimized for PowerShell command prediction scenarios.
 /// </summary>
 public class InMemoryCache : ICacheService, IDisposable
 {
+    private readonly CacheConfiguration config;
     private readonly ConcurrentDictionary<string, LinkedList<CacheEntry>> cache;
-    private readonly ConcurrentDictionary<string, DateTime> keyLastAccess;
+    private readonly ConcurrentDictionary<string, DateTime> keyLastAccess; // NEW: from master
     private readonly Timer? cleanupTimer;
-    private readonly object lockObject = new object();
-    private readonly ILogger<InMemoryCache> logger;
-
-    // Configuration constants
+    private readonly object lockObject = new object(); // NEW: from master
+
+    // Configuration for entries per key (from 93dec1a)
+    private const int MaxEntriesPerKey = 10;
+    
+    // NEW: Configuration constants for prefix-based caching (from master)
     private const int MAX_PREFIX_LENGTH = 50;
     private const int MAX_TOTAL_KEYS = 1000;
-    private const int MAX_ENTRIES_PER_KEY = 20; //10;
     private const int MAX_SUGGESTIONS_RETURNED = 5;
-    private static readonly TimeSpan DEFAULT_TTL = TimeSpan.FromMinutes(30);
-    private static readonly TimeSpan CLEANUP_INTERVAL = TimeSpan.FromMinutes(5);
 
     // Statistics tracking
     private long totalRequests;
@@ -38,241 +40,178 @@
     private bool disposed;
 
     /// <summary>
-    /// Initializes a new instance of the InMemoryCache.
-    /// </summary>
-    public InMemoryCache()
-    {
-        logger = ConsoleLoggerFactory.CreateCacheDebugLogger<InMemoryCache>();
+    /// Initializes a new instance of the InMemoryCache with default configuration.
+    /// </summary>
+    public InMemoryCache() : this(new CacheConfiguration())
+    {
+    }
+
+    /// <summary>
+    /// Initializes a new instance of the InMemoryCache with custom configuration.
+    /// </summary>
+    /// <param name="config">Cache configuration options</param>
+    /// <param name="logger">Optional logger for debugging</param>
+    public InMemoryCache(CacheConfiguration config)
+    {
+        this.config = config ?? throw new ArgumentNullException(nameof(config));
+        
         cache = new ConcurrentDictionary<string, LinkedList<CacheEntry>>();
         keyLastAccess = new ConcurrentDictionary<string, DateTime>();
         startTime = DateTime.UtcNow;
         lastAccessTime = startTime;
 
-        logger.LogInformation("InMemoryCache initialized at {StartTime}", startTime);
-        logger.LogDebug("Cache configuration: MAX_TOTAL_KEYS={MaxKeys}, MAX_ENTRIES_PER_KEY={MaxEntriesPerKey}, DEFAULT_TTL={DefaultTtl}, CLEANUP_INTERVAL={CleanupInterval}", 
-            MAX_TOTAL_KEYS, MAX_ENTRIES_PER_KEY, DEFAULT_TTL, CLEANUP_INTERVAL);
-
         // Pre-populate cache with basic commands during initialization
+        // NEED TO BE DELETED, ONLY FOR TESTING
         _ = Task.Run(async () => await InitializeCacheWithBasicCommandsAsync());
 
-        // Start background cleanup timer
-        cleanupTimer = new Timer(
-            callback: _ => CleanupExpiredEntries(),
-            state: null,
-            dueTime: CLEANUP_INTERVAL,
-            period: CLEANUP_INTERVAL);
-        
-        logger.LogDebug("Background cleanup timer started with interval {CleanupInterval}", CLEANUP_INTERVAL);
-    }
-
-    /// <summary>
-    /// Initializes a new instance of the InMemoryCache with custom configuration.
-    /// This constructor exists for backward compatibility with tests.
-    /// </summary>
-    /// <param name="config">Cache configuration options (ignored in new implementation)</param>
-    public InMemoryCache(CacheConfiguration config) : this()
-    {
-        // Just ignore the config parameter and use our built-in constants
-    }
-
-    /// <summary>
-    /// Initializes a new instance of the InMemoryCache with custom configuration and logger.
-    /// Both parameters are ignored and the default constructor is called.
-    /// </summary>
-    /// <param name="config">Cache configuration options (ignored in new implementation)</param>
-    /// <param name="logger">Logger instance (ignored, uses built-in cache logger)</param>
-    public InMemoryCache(CacheConfiguration config, ILogger<InMemoryCache> logger) : this()
-    {
-        // Just ignore both parameters and use the default constructor
+        // Start background cleanup timer if enabled
+        if (this.config.EnableBackgroundCleanup)
+        {
+            cleanupTimer = new Timer(
+                callback: _ => CleanupExpiredEntries(),
+                state: null,
+                dueTime: this.config.CleanupInterval,
+                period: this.config.CleanupInterval);
+
+            }
     }
 
     /// <inheritdoc />
     public async Task<string?> GetAsync(string cacheKey, CancellationToken cancellationToken = default)
     {
-        logger.LogDebug("GetAsync called with cacheKey: '{CacheKey}'", cacheKey);
-
         if (string.IsNullOrEmpty(cacheKey))
-        {
-            logger.LogDebug("GetAsync returning null - empty or null cache key");
             return null;
-        }
 
         Interlocked.Increment(ref totalRequests);
         lastAccessTime = DateTime.UtcNow;
 
-        // Normalize the cache key
-        var normalizedKey = NormalizeKey(cacheKey);
-        logger.LogDebug("Normalized cache key: '{NormalizedKey}' (from '{OriginalKey}')", normalizedKey, cacheKey);
-
-        if (cache.TryGetValue(normalizedKey, out var entryList) && entryList.Count > 0)
-        {
-            logger.LogDebug("Cache key found with {EntryCount} entries", entryList.Count);
-
-            // Update access time for this specific key
-            keyLastAccess.TryAdd(normalizedKey, DateTime.UtcNow);
-            keyLastAccess[normalizedKey] = DateTime.UtcNow;
-
-            // Clean up expired entries first
-            var entriesBeforeCleanup = entryList.Count;
-            await CleanupExpiredEntriesFromListAsync(entryList);
-            var entriesAfterCleanup = entryList.Count;
-            
-            if (entriesBeforeCleanup != entriesAfterCleanup)
-            {
-                logger.LogDebug("Cleanup removed {RemovedEntries} expired entries ({BeforeCount} -> {AfterCount})", 
-                    entriesBeforeCleanup - entriesAfterCleanup, entriesBeforeCleanup, entriesAfterCleanup);
-            }
-
-            if (entryList.Count == 0)
-            {
-                // All entries were expired, remove the key
-                cache.TryRemove(normalizedKey, out _);
-                keyLastAccess.TryRemove(normalizedKey, out _);
+        if (cache.TryGetValue(cacheKey, out var entryList) && entryList.Count > 0)
+        {
+            // Get the newest (first) entry
+            var entry = entryList.First?.Value;
+            if (entry == null)
+            {
                 Interlocked.Increment(ref cacheMisses);
-                logger.LogDebug("Cache MISS - all entries expired for key '{NormalizedKey}'", normalizedKey);
                 return null;
             }
 
-            // Get the last (most recent) entries - up to MAX_SUGGESTIONS_RETURNED
-            var recentEntries = entryList.TakeLast(MAX_SUGGESTIONS_RETURNED).ToList();
-            logger.LogDebug("Retrieved {RecentEntryCount} recent entries (max {MaxSuggestions})", 
-                recentEntries.Count, MAX_SUGGESTIONS_RETURNED);
-            
-            if (recentEntries.Any())
-            {
-                // Update access times for returned entries
-                foreach (var entry in recentEntries)
-                {
-                    entry.LastAccessTime = DateTime.UtcNow;
-                }
-
-                // Return the response from the most recent entry
-                var mostRecentEntry = recentEntries.Last();
+            // Check if entry is expired
+            if (entry.IsExpired)
+            {
+                        // Remove expired entry from the list
+                entryList.RemoveFirst();
+
+                // Clean up any other expired entries from the front
+                await CleanupExpiredEntriesFromListAsync(entryList);
+
+                // If list is empty, remove the key entirely
+                if (entryList.Count == 0)
+                {
+                    cache.TryRemove(cacheKey, out _);
+                }
+
+                Interlocked.Increment(ref cacheMisses);
+                return null;
+            }
+
+            // Update access time
+            entry.LastAccessTime = DateTime.UtcNow;
+
+            Interlocked.Increment(ref cacheHits);
+                return entry.Response;
+        }
+
+        Interlocked.Increment(ref cacheMisses);
+        return null;
+    }
+
+    /// <summary>
+    /// Attempts to find cached suggestions using prefix matching.
+    /// Searches through multiple prefix keys to find the best match.
+    /// </summary>
+    public async Task<string?> GetByPrefixAsync(List<string> prefixKeys, CancellationToken cancellationToken = default)
+    {
+        if (prefixKeys == null || !prefixKeys.Any())
+            return null;
+
+        Interlocked.Increment(ref totalRequests);
+        lastAccessTime = DateTime.UtcNow;
+
+        // Try each prefix key in order (longest first)
+        foreach (var key in prefixKeys)
+        {
+            if (cache.TryGetValue(key, out var entryList) && entryList.Count > 0)
+            {
+                var entry = entryList.First?.Value;
+                if (entry == null)
+                    continue;
+
+                // Check if entry is expired
+                if (entry.IsExpired)
+                {
+                    // Remove expired entry and continue
+                    await RemoveAsync(key, cancellationToken);
+                    continue;
+                }
+
+                // Found a valid cache entry
+                entry.LastAccessTime = DateTime.UtcNow;
+
                 Interlocked.Increment(ref cacheHits);
-                
-                var responseLength = mostRecentEntry.Response?.Length ?? 0;
-                logger.LogDebug("Cache HIT for key '{NormalizedKey}' - returning response ({ResponseLength} chars, created: {CreatedTime})", 
-                    normalizedKey, responseLength, mostRecentEntry.CreatedTime);
-                
-                return mostRecentEntry.Response;
-            }
-        }
-        else
-        {
-            logger.LogDebug("Cache key '{NormalizedKey}' not found in cache", normalizedKey);
+                return entry.Response;
+            }
         }
 
         Interlocked.Increment(ref cacheMisses);
-        logger.LogDebug("Cache MISS for key '{NormalizedKey}' - no valid entries found", normalizedKey);
-        
-        // Log current cache statistics
-        var stats = GetStatistics();
-        logger.LogDebug("Current cache stats: {TotalRequests} requests, {CacheHits} hits, {CacheMisses} misses, {TotalEntries} entries, {CacheCount} keys", 
-            stats.TotalRequests, stats.CacheHits, stats.CacheMisses, stats.TotalEntries, cache.Count);
-            
         return null;
     }
 
+    /// <summary>
+    /// Stores response with multiple prefix keys for better matching
+    /// </summary>
+    public async Task SetWithPrefixKeysAsync(List<string> keys, string response, CancellationToken cancellationToken = default)
+    {
+        if (keys == null || !keys.Any() || string.IsNullOrEmpty(response))
+            return;
+
+        // Store the response under each prefix key using SetAsync
+        foreach (var key in keys)
+        {
+            await SetAsync(key, response, cancellationToken);
+        }
+    }
+
     /// <inheritdoc />
-    public async Task SetAsync(string command, CancellationToken cancellationToken = default)
-    {
-        logger.LogDebug("SetAsync called with command: '{Command}'", command);
-
-        if (string.IsNullOrEmpty(command))
-        {
-            logger.LogDebug("SetAsync returning early - empty command");
+    public async Task SetAsync(string cacheKey, string response, CancellationToken cancellationToken = default)
+    {
+        if (string.IsNullOrEmpty(cacheKey) || string.IsNullOrEmpty(response))
             return;
-        }
-
-        var normalizedCommand = NormalizeKey(command);
+
         var now = DateTime.UtcNow;
-        logger.LogDebug("Normalized command: '{NormalizedCommand}' (from '{OriginalKey}')", normalizedCommand, command);
-
-        // Generate all prefix keys for this command
-        var prefixKeys = GenerateAllPrefixKeys(normalizedCommand);
-        logger.LogDebug("Generated {PrefixKeyCount} prefix keys for command (max length: {MaxPrefixLength}): [{PrefixKeys}]", 
-            prefixKeys.Count, MAX_PREFIX_LENGTH, string.Join(", ", prefixKeys.Take(5).Select(k => $"'{k}'")));
-
-        // Check if we need to perform LRU cleanup before adding new entries
-        var cacheCountBeforeCleanup = cache.Count;
-        if (cache.Count + prefixKeys.Count > MAX_TOTAL_KEYS)
-        {
-            logger.LogDebug("Cache size limit approached ({CurrentCount} + {NewKeys} > {MaxKeys}), performing LRU cleanup", 
-                cache.Count, prefixKeys.Count, MAX_TOTAL_KEYS);
-            await PerformLRUCleanupAsync();
-            logger.LogDebug("LRU cleanup completed ({BeforeCount} -> {AfterCount} keys)", 
-                cacheCountBeforeCleanup, cache.Count);
-        }
-
-        var entriesAdded = 0;
-        var entriesUpdated = 0;
-
-        // Store a separate CacheEntry for each prefix key
-        foreach (var prefixKey in prefixKeys)
-        {
-            // Create a new CacheEntry for this prefix
-            var entry = new CacheEntry(command)
-            {
-                ExpirationTime = now.Add(DEFAULT_TTL),
-                LastAccessTime = now,
-                CreatedTime = now
-            };
-
-            var wasNewKey = false;
-            var entriesRemovedDueToLimit = 0;
-
-            // Add entry to the LinkedList for this prefix (newest entries go to the back)
-            cache.AddOrUpdate(prefixKey,
-                // Create new LinkedList with this entry if key doesn't exist
-                addValueFactory: key =>
-                {
-                    wasNewKey = true;
-                    entriesAdded++;
-                    return new LinkedList<CacheEntry>(new[] { entry });
-                },
-                // If key exists, add this entry to the back of existing list
-                updateValueFactory: (key, existingList) =>
-                {
-                    lock (existingList)
-                    {
-                        var entriesBeforeAdd = existingList.Count;
-                        existingList.AddLast(entry);
-                        entriesUpdated++;
-
-                        // Enforce per-key entry limit (remove oldest entries from front)
-                        while (existingList.Count > MAX_ENTRIES_PER_KEY)
-                        {
-                            existingList.RemoveFirst();
-                            entriesRemovedDueToLimit++;
-                        }
-
-                        if (entriesRemovedDueToLimit > 0)
-                        {
-                            logger.LogDebug("Removed {RemovedCount} old entries for prefix '{PrefixKey}' due to limit ({BeforeCount} -> {AfterCount})", 
-                                entriesRemovedDueToLimit, prefixKey, entriesBeforeAdd + 1, existingList.Count);
-                        }
-                    }
-                    return existingList;
-                });
-
-            // Update access time for this prefix key
-            keyLastAccess.TryAdd(prefixKey, now);
-            keyLastAccess[prefixKey] = now;
-
-            if (wasNewKey)
-            {
-                logger.LogDebug("Created new cache entry for prefix '{PrefixKey}' (expires: {ExpirationTime})", 
-                    prefixKey, entry.ExpirationTime);
-            }
-        }
-
-        logger.LogDebug("SetAsync completed - added {EntriesAdded} new keys, updated {EntriesUpdated} existing keys for command '{NormalizedCommand}'", 
-            entriesAdded, entriesUpdated, normalizedCommand);
-
-        // Log cache statistics after adding entries
-        var stats = GetStatistics();
-        logger.LogDebug("Cache stats after SetAsync: {TotalEntries} entries, {CacheCount} keys, {MemoryUsage} bytes", 
-            stats.TotalEntries, cache.Count, stats.MemoryUsageBytes);
+        var entry = new CacheEntry(response)
+        {
+            ExpirationTime = now.Add(config.DefaultTtl),
+            LastAccessTime = now,
+            CreatedTime = now
+        };
+
+        // Add entry to LinkedList (newest entries go to the front)
+        cache.AddOrUpdate(cacheKey,
+            // Create new LinkedList with this entry if key doesn't exist
+            new LinkedList<CacheEntry>(new[] { entry }),
+            // If key exists, add this entry to the front of existing list
+            (key, existingList) =>
+            {
+                existingList.AddFirst(entry);
+
+                // Enforce per-key entry limit
+                while (existingList.Count > MaxEntriesPerKey)
+                {
+                    existingList.RemoveLast(); // Remove oldest entries
+                }
+
+                return existingList;
+            });
 
         await Task.CompletedTask;
     }
@@ -280,30 +219,10 @@
     /// <inheritdoc />
     public async Task RemoveAsync(string cacheKey, CancellationToken cancellationToken = default)
     {
-        logger.LogDebug("RemoveAsync called with cacheKey: '{CacheKey}'", cacheKey);
-
         if (string.IsNullOrEmpty(cacheKey))
-        {
-            logger.LogDebug("RemoveAsync returning early - empty or null cache key");
             return;
-        }
-
-        var normalizedKey = NormalizeKey(cacheKey);
-        logger.LogDebug("Normalized key for removal: '{NormalizedKey}' (from '{OriginalKey}')", normalizedKey, cacheKey);
-        
-        // Remove the specific key
-        var wasRemoved = cache.TryRemove(normalizedKey, out var removedEntries);
-        var accessTimeRemoved = keyLastAccess.TryRemove(normalizedKey, out _);
-        
-        if (wasRemoved)
-        {
-            var entryCount = removedEntries?.Count ?? 0;
-            logger.LogDebug("Successfully removed cache key '{NormalizedKey}' with {EntryCount} entries", normalizedKey, entryCount);
-        }
-        else
-        {
-            logger.LogDebug("Cache key '{NormalizedKey}' was not found for removal", normalizedKey);
-        }
+
+        cache.TryRemove(cacheKey, out _);
 
         await Task.CompletedTask;
     }
@@ -311,21 +230,12 @@
     /// <inheritdoc />
     public async Task ClearAsync(CancellationToken cancellationToken = default)
     {
-        logger.LogDebug("ClearAsync called - clearing all cache entries");
-
-        var cacheKeysBeforeClear = cache.Count;
-        var accessKeysBeforeClear = keyLastAccess.Count;
-
         cache.Clear();
-        keyLastAccess.Clear();
 
         // Reset statistics (except start time)
-        var oldTotalRequests = Interlocked.Exchange(ref totalRequests, 0);
-        var oldCacheHits = Interlocked.Exchange(ref cacheHits, 0);
-        var oldCacheMisses = Interlocked.Exchange(ref cacheMisses, 0);
-
-        logger.LogInformation("Cache cleared - removed {CacheKeys} cache keys, {AccessKeys} access keys. Reset stats: {TotalRequests} requests, {CacheHits} hits, {CacheMisses} misses", 
-            cacheKeysBeforeClear, accessKeysBeforeClear, oldTotalRequests, oldCacheHits, oldCacheMisses);
+        Interlocked.Exchange(ref totalRequests, 0);
+        Interlocked.Exchange(ref cacheHits, 0);
+        Interlocked.Exchange(ref cacheMisses, 0);
 
         await Task.CompletedTask;
     }
@@ -343,13 +253,10 @@
 
         foreach (var entryList in cache.Values)
         {
-            lock (entryList)
-            {
-                totalEntries += entryList.Count;
-                foreach (var entry in entryList)
-                {
-                    memoryUsage += entry.EstimatedSizeBytes;
-                }
+            totalEntries += entryList.Count;
+            foreach (var entry in entryList)
+            {
+                memoryUsage += entry.EstimatedSizeBytes;
             }
         }
 
@@ -366,78 +273,6 @@
     }
 
     /// <summary>
-    /// Generates all prefix keys for a given command (1 character to min(command.Length, MAX_PREFIX_LENGTH))
-    /// </summary>
-    private List<string> GenerateAllPrefixKeys(string command)
-    {
-        var keys = new List<string>();
-        
-        if (string.IsNullOrEmpty(command))
-            return keys;
-
-        var maxLength = Math.Min(command.Length, MAX_PREFIX_LENGTH);
-        
-        for (int i = 1; i <= maxLength; i++)
-        {
-            keys.Add(command.Substring(0, i));
-        }
-
-        return keys;
-    }
-
-    /// <summary>
-    /// Normalizes a cache key for consistent storage and lookup
-    /// </summary>
-    private string NormalizeKey(string key)
-    {
-        return key?.Trim().ToLowerInvariant() ?? string.Empty;
-    }
-
-    /// <summary>
-    /// Performs LRU cleanup by removing the least recently accessed keys
-    /// </summary>
-    private async Task PerformLRUCleanupAsync()
-    {
-        try
-        {
-            var keysBeforeCleanup = cache.Count;
-            logger.LogDebug("Starting LRU cleanup - current cache has {KeyCount} keys", keysBeforeCleanup);
-
-            // Find the oldest 20% of keys to remove
-            var keysToRemove = keyLastAccess
-                .OrderBy(kvp => kvp.Value)
-                .Take(cache.Count / 5) // Remove 20%
-                .Select(kvp => kvp.Key)
-                .ToList();
-
-            logger.LogDebug("LRU cleanup will remove {KeysToRemoveCount} oldest keys (20% of {TotalKeys})", 
-                keysToRemove.Count, keysBeforeCleanup);
-
-            var actuallyRemoved = 0;
-            foreach (var key in keysToRemove)
-            {
-                if (cache.TryRemove(key, out var removedEntries))
-                {
-                    actuallyRemoved++;
-                    var entryCount = removedEntries?.Count ?? 0;
-                    logger.LogDebug("LRU removed key '{Key}' with {EntryCount} entries (last access: {LastAccess})", 
-                        key, entryCount, keyLastAccess.TryGetValue(key, out var lastAccess) ? lastAccess : DateTime.MinValue);
-                }
-                keyLastAccess.TryRemove(key, out _);
-            }
-
-            logger.LogDebug("LRU cleanup completed - removed {ActuallyRemoved}/{PlannedToRemove} keys ({BeforeCount} -> {AfterCount})", 
-                actuallyRemoved, keysToRemove.Count, keysBeforeCleanup, cache.Count);
-        }
-        catch (Exception ex)
-        {
-            logger.LogWarning(ex, "Error during LRU cleanup");
-        }
-
-        await Task.CompletedTask;
-    }
-
-    /// <summary>
     /// Cleans up expired cache entries from all LinkedLists in the cache.
     /// This is called by the background timer.
     /// </summary>
@@ -446,106 +281,87 @@
         if (disposed)
             return;
 
-        var startTime = DateTime.UtcNow;
         var keysToRemove = new List<string>();
-        var totalExpiredEntries = 0;
-        var keysProcessed = 0;
+        var cleanedCount = 0;
 
         try
         {
-            logger.LogDebug("Starting background cleanup of expired entries - cache has {KeyCount} keys", cache.Count);
-
+            // Iterate through all cache keys
             foreach (var kvp in cache)
             {
                 var key = kvp.Key;
                 var entryList = kvp.Value;
-                keysProcessed++;
-
-                if (entryList == null)
+
+                if (entryList == null || entryList.Count == 0)
                 {
                     keysToRemove.Add(key);
-                    logger.LogDebug("Found null entry list for key '{Key}' - marking for removal", key);
                     continue;
                 }
 
-                lock (entryList)
-                {
-                    var entriesBeforeCleanup = entryList.Count;
-                    
-                    // Remove expired entries from the front (oldest first)
-                    while (entryList.Count > 0 && entryList.First?.Value?.IsExpired == true)
+                // Clean expired entries from this list (from back to front since oldest are at back)
+                var currentNode = entryList.Last;
+                while (currentNode != null)
+                {
+                    var prevNode = currentNode.Previous;
+
+                    if (currentNode.Value.IsExpired)
                     {
-                        entryList.RemoveFirst();
-                        totalExpiredEntries++;
+                        entryList.Remove(currentNode);
+                        cleanedCount++;
                     }
-
-                    var entriesAfterCleanup = entryList.Count;
-                    var expiredInThisKey = entriesBeforeCleanup - entriesAfterCleanup;
-
-                    if (expiredInThisKey > 0)
+                    else
                     {
-                        logger.LogDebug("Removed {ExpiredCount} expired entries from key '{Key}' ({BeforeCount} -> {AfterCount})", 
-                            expiredInThisKey, key, entriesBeforeCleanup, entriesAfterCleanup);
+                        // Since we're going from newest to oldest, if this entry is not expired,
+                        // all entries before it are also not expired (they're newer)
+                        break;
                     }
 
-                    // If list is empty after cleanup, mark key for removal
-                    if (entryList.Count == 0)
-                    {
-                        keysToRemove.Add(key);
-                        logger.LogDebug("Key '{Key}' is empty after cleanup - marking for removal", key);
-                    }
+                    currentNode = prevNode;
+                }
+
+                // If list is empty after cleanup, mark key for removal
+                if (entryList.Count == 0)
+                {
+                    keysToRemove.Add(key);
                 }
             }
 
             // Remove empty keys
-            var keysActuallyRemoved = 0;
             foreach (var key in keysToRemove)
             {
-                if (cache.TryRemove(key, out _))
-                {
-                    keysActuallyRemoved++;
-                }
-                keyLastAccess.TryRemove(key, out _);
-            }
-
-            var duration = DateTime.UtcNow - startTime;
-            logger.LogDebug("Background cleanup completed in {Duration}ms - processed {KeysProcessed} keys, removed {ExpiredEntries} expired entries, removed {EmptyKeys} empty keys", 
-                duration.TotalMilliseconds, keysProcessed, totalExpiredEntries, keysActuallyRemoved);
-
-            if (totalExpiredEntries > 0 || keysActuallyRemoved > 0)
-            {
-                logger.LogInformation("Cache cleanup removed {ExpiredEntries} expired entries and {EmptyKeys} empty keys in {Duration}ms", 
-                    totalExpiredEntries, keysActuallyRemoved, duration.TotalMilliseconds);
-            }
-        }
-        catch (Exception ex)
-        {
-            logger.LogWarning(ex, "Error during background cleanup of expired entries");
+                cache.TryRemove(key, out _);
+            }
+
+            if (cleanedCount > 0 || keysToRemove.Count > 0)
+            {
+                // Cleanup completed
+            }
+        }
+        catch (Exception)
+        {
+            // Silently handle cleanup errors
         }
     }
 
     /// <summary>
     /// Helper method to clean up expired entries from a specific LinkedList.
+    /// Used during on-access cleanup.
     /// </summary>
     private async Task CleanupExpiredEntriesFromListAsync(LinkedList<CacheEntry> entryList)
     {
-        if (entryList == null)
+        if (entryList == null || entryList.Count == 0)
             return;
 
-        lock (entryList)
-        {
-            // Remove expired entries from the front (oldest entries)
-            while (entryList.Count > 0 && entryList.First?.Value?.IsExpired == true)
-            {
-                entryList.RemoveFirst();
-            }
+        // Clean from the front (newest entries) until we find a non-expired entry
+        while (entryList.Count > 0 && entryList.First?.Value?.IsExpired == true)
+        {
+            entryList.RemoveFirst();
         }
 
         await Task.CompletedTask;
     }
 
     /// <summary>
-<<<<<<< HEAD
     /// Disposes of the cache and cleanup resources.
     /// </summary>
     public void Dispose()
@@ -569,12 +385,10 @@
         // Simple flag to prevent multiple initializations
         if (cache.Count > 0)
         {
-            logger?.LogDebug("PredictorCache: Cache already initialized, skipping");
-            return;
+                return;
         }
 
         await InitializeCacheWithBasicCommandsAsync();
-        logger?.LogInformation("PredictorCache: Cache initialization completed via EnsureInitializedAsync");
     }
 
     /// ----------------------------- TO BE DELETED WHEN SETASYNC IS PROPERLY CALLED -----------------------------
@@ -582,22 +396,14 @@
     /// Pre-populates the cache with basic PowerShell commands using prefix-based keys.
     /// This ensures SetAsync is called and cache has useful suggestions from startup.
     /// TEMPORARY METHOD - TO BE DELETED WHEN PROPER COMMAND DETECTION IS IMPLEMENTED
-=======
-    /// Pre-populates the cache with basic PowerShell commands.
->>>>>>> 27391584
     /// </summary>
     private async Task InitializeCacheWithBasicCommandsAsync()
     {
-        var startTime = DateTime.UtcNow;
-        
         try
         {
-            logger.LogDebug("Starting cache initialization with basic commands");
-
-            // Define basic commands as a list of command strings
-            var basicCommands = new List<string>
-            {
-<<<<<<< HEAD
+                // Define basic command patterns and their suggestions (as simple JSON without PredictiveSuggestion objects)
+            var basicCommands = new Dictionary<string, string>
+            {
                 // Git commands - main suggestions
                 {
                     "git",
@@ -655,76 +461,51 @@
                     "ls",
                     """{"Suggestions":["ls -la","ls | Sort-Object Name","ls | Where-Object {$_.Length -gt 1MB}"],"Source":"initialization","IsFromCache":false,"GenerationTimeMs":1.0}"""
                 }
-=======
-                "git status",
-                "git add",
-                "git commit",
-                "git push",
-                "git pull",
-                "git branch",
-                "git checkout",
-                "get-process",
-                "get-service",
-                "get-childitem",
-                "docker ps",
-                "docker run",
-                "ls",
-                "cd" 
->>>>>>> 27391584
             };
 
-            logger.LogDebug("Initializing cache with {CommandCount} basic commands: [{Commands}]", 
-                basicCommands.Count, string.Join(", ", basicCommands.Take(5).Select(c => $"'{c}'")));
-
-            var successfullyAdded = 0;
-            var errors = 0;
-
-            // Cache each command using SetAsync
-            foreach (var command in basicCommands)
+            // Cache each command pattern using SetAsync
+            foreach (var (cacheKey, response) in basicCommands)
             {
                 try
                 {
-                    await SetAsync(command);
-                    successfullyAdded++;
-                    logger.LogDebug("Successfully initialized cache entry for command '{Command}'", command);
-                }
-                catch (Exception ex)
-                {
-                    errors++;
-                    logger.LogWarning(ex, "Failed to initialize cache entry for command '{Command}'", command);
-                }
-            }
-
-            var duration = DateTime.UtcNow - startTime;
-            logger.LogInformation("Cache initialization completed in {Duration}ms - successfully added {SuccessCount}/{TotalCount} commands ({ErrorCount} errors)", 
-                duration.TotalMilliseconds, successfullyAdded, basicCommands.Count, errors);
-
-            // Log final cache statistics after initialization
+                    // Use SetAsync to store the data (this will call the method we want to test)
+                    await SetAsync(cacheKey, response);
+                }
+                catch (Exception)
+                {
+                    // Silently handle individual cache entry errors
+                }
+            }
+
+            // Log cache statistics after initialization
             var stats = GetStatistics();
-            logger.LogDebug("Cache stats after initialization: {TotalEntries} entries, {CacheCount} keys, {MemoryUsage} bytes", 
-                stats.TotalEntries, cache.Count, stats.MemoryUsageBytes);
-        }
-        catch (Exception ex)
-        {
-            var duration = DateTime.UtcNow - startTime;
-            logger.LogError(ex, "Cache initialization failed after {Duration}ms", duration.TotalMilliseconds);
-        }
-    }
-
-    /// <summary>
-    /// Disposes of the cache and cleanup resources.
-    /// </summary>
-    public void Dispose()
-    {
-        if (disposed)
-            return;
-
-        disposed = true;
-
-        cleanupTimer?.Dispose();
-        cache.Clear();
-        keyLastAccess.Clear();
-
-        GC.SuppressFinalize(this);
+        }
+        catch (Exception)
+        {
+            // Silently handle initialization errors
+        }
+    }
+
+    /// <summary>
+    /// NEW: Normalizes cache keys for prefix-based grouping (from master)
+    /// Converts cache keys to normalized form for consistent storage and retrieval
+    /// </summary>
+    /// <param name="key">Original cache key</param>
+    /// <returns>Normalized cache key</returns>
+    private string NormalizeKey(string key)
+    {
+        if (string.IsNullOrEmpty(key))
+            return string.Empty;
+
+        // Convert to lowercase and trim whitespace
+        var normalized = key.Trim().ToLowerInvariant();
+        
+        // Limit the prefix length to prevent memory issues
+        if (normalized.Length > MAX_PREFIX_LENGTH)
+        {
+            normalized = normalized.Substring(0, MAX_PREFIX_LENGTH);
+        }
+
+        return normalized;
     }
 }