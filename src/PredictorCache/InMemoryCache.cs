--- conflicted
+++ resolved
@@ -143,17 +143,12 @@
         // Try each prefix key in order (longest first)
         foreach (var key in prefixKeys)
         {
-<<<<<<< HEAD
-            if (cache.TryGetValue(key, out var entry))
-            {
-=======
             if (cache.TryGetValue(key, out var entryList) && entryList.Count > 0)
             {
                 var entry = entryList.First?.Value;
                 if (entry == null)
                     continue;
 
->>>>>>> 7280f438
                 // Check if entry is expired
                 if (entry.IsExpired)
                 {
@@ -164,12 +159,7 @@
 
                 // Found a valid cache entry
                 entry.LastAccessTime = DateTime.UtcNow;
-<<<<<<< HEAD
-                UpdateAccessOrder(key);
-                
-=======
-
->>>>>>> 7280f438
+
                 Interlocked.Increment(ref cacheHits);
                 return entry.Response;
             }
@@ -187,31 +177,11 @@
         if (keys == null || !keys.Any() || string.IsNullOrEmpty(response))
             return;
 
-<<<<<<< HEAD
-        var now = DateTime.UtcNow;
-        var entry = new CacheEntry(response)
-        {
-            ExpirationTime = now.Add(config.DefaultTtl),
-            LastAccessTime = now,
-            CreatedTime = now
-        };
-
-        // Store under all prefix keys
-        foreach (var key in keys)
-        {
-            cache.AddOrUpdate(key, entry, (k, oldEntry) => entry);
-            UpdateAccessOrder(key);
-        }
-
-        // Enforce capacity limits
-        await EnforceCapacityLimits();
-=======
         // Store the response under each prefix key using SetAsync
         foreach (var key in keys)
         {
             await SetAsync(key, response, cancellationToken);
         }
->>>>>>> 7280f438
     }
 
     /// <inheritdoc />
